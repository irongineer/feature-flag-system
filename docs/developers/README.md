# 👨‍💻 アプリケーション開発者向けドキュメント

> **注意**: このドキュメントは段階的に作成中です。多くのリンク先ファイルが **(準備中)** 状態です。現在利用可能なドキュメントは限定的です。

## 📋 概要

このセクションでは、フィーチャーフラグシステムを利用してアプリケーションを開発する開発者向けの情報を提供します。

## 🚀 クイックスタート

### 5分で始める

1. **[クイックスタート](./quickstart.md)** - 最短でフィーチャーフラグを実装
2. **[実装サンプル](./examples/README.md)** - コピー&ペーストで使える実装例
3. **[API仕様](./api-reference.md)** - 詳細なAPI仕様

### 基本的な使い方

```typescript
// 1. クライアントの初期化
import { FeatureFlagClient } from '@your-org/feature-flag-client';

const client = new FeatureFlagClient({
  apiUrl: 'https://your-feature-flag-api.com',
  apiKey: 'your-api-key'
});

<<<<<<< HEAD
// 2. フィーチャーフラグの評価（柔軟なコンテキスト）
const context = {
  tenantId: 'tenant-456',  // 必須
  userId: 'user-123',      // オプショナル
  userRole: 'admin',       // オプショナル
  environment: 'production' // オプショナル
=======
// 2. フィーチャーフラグの評価
// 最小限のコンテキスト（tenantIdのみ必須）
const basicContext = {
  tenantId: 'tenant-456'
};

// より詳細なコンテキスト（必要に応じてオプション情報を追加）
const detailedContext = {
  tenantId: 'tenant-456',
  userId: 'user-123',        // ユーザー固有の評価が必要な場合
  userRole: 'admin',         // 権限ベースの制御が必要な場合
  plan: 'enterprise',        // プランベースの機能制御が必要な場合
  environment: 'production'  // 環境別の設定が必要な場合
>>>>>>> 06cabdb8
};

const isEnabled = await client.isEnabled('new-dashboard', detailedContext);

// 3. 条件分岐
if (isEnabled) {
  // 新しい機能を表示
  showNewDashboard();
} else {
  // 従来の機能を表示
  showLegacyDashboard();
}
```

## 📚 学習パス

### 📖 基礎学習（推定時間: 2-3時間）
1. [フィーチャーフラグとは](./concepts/feature-flags-101.md)
2. [システムアーキテクチャ](./concepts/architecture.md)
3. [基本的な実装パターン](./concepts/basic-patterns.md)
4. [コンテキスト利用パターン](./context-usage-patterns.md) ⭐ 必読

### 🔨 実装学習（推定時間: 4-6時間）
1. [TypeScript統合](./typescript-integration.md)
2. [React統合](./react-integration.md)
3. [Node.js統合](./nodejs-integration.md)
4. [実装例集](./examples/README.md)

### 🧪 テスト学習（推定時間: 2-3時間）
1. [テスト戦略](./testing-guide.md)
2. [ユニットテスト](./testing/unit-testing.md)
3. [統合テスト](./testing/integration-testing.md)
4. [E2Eテスト](./testing/e2e-testing.md)

### 🚀 高度な機能（推定時間: 3-4時間）
1. [パフォーマンス最適化](./performance-optimization.md)
2. [セキュリティ考慮事項](./security-considerations.md)
3. [モニタリング](./monitoring.md)
4. [ベストプラクティス](./best-practices.md)

## 🔧 開発環境別ガイド

### フロントエンド開発者
- [React統合ガイド](./frontend/react-integration.md)
- [Vue.js統合ガイド](./frontend/vue-integration.md)
- [Angular統合ガイド](./frontend/angular-integration.md)
- [JavaScript統合ガイド](./frontend/javascript-integration.md)

### バックエンド開発者
- [Node.js統合ガイド](./backend/nodejs-integration.md)
- [Python統合ガイド](./backend/python-integration.md)
- [Java統合ガイド](./backend/java-integration.md)
- [Go統合ガイド](./backend/go-integration.md)

### モバイル開発者
- [React Native統合ガイド](./mobile/react-native-integration.md)
- [Flutter統合ガイド](./mobile/flutter-integration.md)
- [iOS統合ガイド](./mobile/ios-integration.md)
- [Android統合ガイド](./mobile/android-integration.md)

## 🎯 ユースケース別ガイド

### 💡 新機能開発
- [新機能の段階的リリース](./use-cases/gradual-rollout.md)
- [A/Bテスト実装](./use-cases/ab-testing.md)
- [カナリアリリース](./use-cases/canary-release.md)

### 🔧 既存機能改善
- [既存機能の置き換え](./use-cases/feature-replacement.md)
- [パフォーマンス改善](./use-cases/performance-improvement.md)
- [UI/UX改善](./use-cases/ui-ux-improvement.md)

### 🚨 緊急対応
- [緊急時の機能無効化](./use-cases/emergency-disable.md)
- [Kill-Switch実装](./use-cases/kill-switch.md)
- [障害対応](./use-cases/incident-response.md)

### 🏢 エンタープライズ機能
- [マルチテナント対応](./use-cases/multi-tenant.md)
- [プラン別機能制御](./use-cases/plan-based-features.md)
- [権限ベースアクセス制御](./use-cases/rbac.md)

## 📖 リファレンス

### API仕様
- [クライアントAPI](./api-reference.md)
- [REST API](./rest-api.md)
- [GraphQL API](./graphql-api.md)
- [WebSocket API](./websocket-api.md)

### 設定・構成
- [設定ファイル](./configuration.md)
- [環境変数](./environment-variables.md)
- [初期化オプション](./initialization.md)
- [キャッシュ設定](./caching.md)

### 型定義
- [TypeScript型定義](./types/typescript.md)
- [インターフェース](./types/interfaces.md)
- [型ガード](./types/type-guards.md)
- [ジェネリクス](./types/generics.md)

## 📋 コンテキストの使い分け

フィーチャーフラグの`FeatureFlagContext`は、`tenantId`のみが必須で、その他は利用目的に応じてオプショナルです。

### 基本的なパターン

```typescript
// 1. 最小限（テナントレベル）- テナント全体で同じ設定
const tenantContext = {
  tenantId: 'tenant-123'
};

// 2. ユーザー固有 - A/Bテストや段階的ロールアウト
const userContext = {
  tenantId: 'tenant-123',
  userId: 'user-456'
};

// 3. 権限ベース - 管理者機能など
const roleContext = {
  tenantId: 'tenant-123',
  userId: 'user-456',
  userRole: 'admin'
};

// 4. プランベース - 有料機能の制御
const planContext = {
  tenantId: 'tenant-123',
  userId: 'user-456',
  plan: 'enterprise'
};

// 5. 完全なコンテキスト - 複雑な条件判定
const fullContext = {
  tenantId: 'tenant-123',
  userId: 'user-456',
  userRole: 'manager',
  plan: 'enterprise',
  environment: 'production',
  metadata: {
    geoLocation: 'US',
    deviceType: 'mobile'
  }
};
```

## 🔍 実装パターン

### 基本パターン
```typescript
// 1. 単純な条件分岐（最小限のコンテキスト）
const basicContext = { tenantId: 'tenant-123' };
if (await client.isEnabled('feature-x', basicContext)) {
  // 新機能
} else {
  // 従来機能
}

// 2. バリアント（多値）フラグ（ユーザー固有の場合）
const userContext = { 
  tenantId: 'tenant-123',
  userId: 'user-456'  // ユーザー固有のテーマ設定のため
};
const variant = await client.getVariant('ui-theme', userContext);
switch (variant) {
  case 'dark':
    return <DarkTheme />;
  case 'light':
    return <LightTheme />;
  default:
    return <DefaultTheme />;
}

// 3. 数値フラグ（プランベースの制限）
const planContext = {
  tenantId: 'tenant-123',
  plan: 'enterprise'  // プランに基づく制限値のため
};
const maxItems = await client.getNumber('max-items', planContext, 10);
```

## 🛡️ フェイルセーフ機能

コンテキスト情報が不足している場合でも、安全にフィーチャーフラグが動作するよう設計されています。

### フェイルセーフの仕組み

```typescript
// コンテキスト情報が不足している場合の動作例
const minimalContext = { tenantId: 'tenant-123' };

try {
  // ユーザー固有機能でも、ユーザー情報がなければテナントレベルで評価
  const isEnabled = await client.isEnabled('user-specific-feature', minimalContext);
  
  if (isEnabled) {
    // 機能を表示（テナント全体で有効の場合）
    showFeature();
  } else {
    // デフォルト動作（安全側の挙動）
    showDefaultBehavior();
  }
} catch (error) {
  // ネットワークエラーなどの場合は保守的にfalse
  console.error('Feature flag evaluation failed:', error);
  showDefaultBehavior(); // 常に安全側に倒す
}
```

### デフォルト値の決定ルール

```typescript
// フラグ評価時のフォールバック順序
const getDefaultValue = (flagKey: string, context: FeatureFlagContext): boolean => {
  // 1. フラグ固有のデフォルト値
  const flagDefaults: Record<string, boolean> = {
    'maintenance-mode': false,     // 安全側（機能有効にしない）
    'new-feature': false,          // 新機能は保守的にfalse
    'emergency-killswitch': false, // 緊急停止は通常false
    'premium-feature': false       // 有料機能はfalse
  };

  // 2. プラン情報がある場合のプランベースデフォルト
  const planDefaults = {
    enterprise: true,   // エンタープライズは新機能有効
    standard: false,    // スタンダードは保守的
    basic: false        // ベーシックは最小限
  };

  // 優先順位: フラグ固有 > プランベース > 安全側(false)
  return flagDefaults[flagKey] ?? 
         (context.plan ? planDefaults[context.plan] : false) ?? 
         false;
};
```

### エラーハンドリングのベストプラクティス

```typescript
// 1. 個別フラグでのエラーハンドリング
const safeGetFlag = async (flagKey: string, context: FeatureFlagContext): Promise<boolean> => {
  try {
    return await client.isEnabled(flagKey, context);
  } catch (error) {
    // ログに記録して、安全側のデフォルト値を返す
    console.error(`Failed to evaluate flag ${flagKey}:`, error);
    return getDefaultValue(flagKey, context);
  }
};

// 2. バッチ取得でのエラーハンドリング
const safeGetAllFlags = async (context: FeatureFlagContext): Promise<Record<string, boolean>> => {
  try {
    return await client.getAllFlags(context);
  } catch (error) {
    console.error('Failed to fetch feature flags:', error);
    // 重要なフラグのみデフォルト値で初期化
    return {
      'maintenance-mode': false,
      'new-dashboard': false,
      'premium-features': false
    };
  }
};
```

### React統合パターン
```typescript
// 1. Hook使用（オプショナルコンテキスト対応）
const useFeatureFlag = (flagKey: string, additionalContext?: Partial<FeatureFlagContext>) => {
  const [enabled, setEnabled] = useState(false);
  const { user, tenant } = useAuth();
  
  useEffect(() => {
    const context = {
      tenantId: tenant.id, // 必須
      // ユーザー情報が利用可能な場合のみ追加
      ...(user && { 
        userId: user.id,
        userRole: user.role,
        plan: tenant.plan 
      }),
      ...additionalContext
    };
    client.isEnabled(flagKey, context).then(setEnabled);
  }, [flagKey, user, tenant, additionalContext]);
  
  return enabled;
};

// 2. コンポーネント
const FeatureFlag: React.FC<{flagKey: string, children: React.ReactNode}> = 
  ({ flagKey, children }) => {
    const enabled = useFeatureFlag(flagKey);
    return enabled ? <>{children}</> : null;
  };

// 3. 使用例
{/* テナント全体での機能切り替え */}
<FeatureFlag flagKey="maintenance-mode">
  <MaintenanceBanner />
</FeatureFlag>

{/* ユーザー固有の機能（自動的にユーザー情報が含まれる） */}
<FeatureFlag flagKey="new-dashboard">
  <NewDashboard />
</FeatureFlag>
```

### Node.js統合パターン
```typescript
// 1. Express.jsミドルウェア
const featureFlagMiddleware = (req: Request, res: Response, next: NextFunction) => {
  const context = {
    tenantId: req.headers['x-tenant-id'] as string, // 必須
    // 認証済みユーザーの場合のみ追加情報を含める
    ...(req.user && {
      userId: req.user.id,
      userRole: req.user.role,
      plan: req.user.tenant?.plan
    })
  };
  
  client.getAllFlags(context).then(flags => {
    req.featureFlags = flags;
    next();
  });
};

// 2. 条件分岐
app.get('/dashboard', featureFlagMiddleware, (req, res) => {
  if (req.featureFlags['new-dashboard']) {
    res.render('new-dashboard');
  } else {
    res.render('legacy-dashboard');
  }
});
```

## 🚨 トラブルシューティング

### よくある問題
1. [接続エラー](./troubleshooting/connection-errors.md)
2. [認証エラー](./troubleshooting/authentication-errors.md)
3. [パフォーマンス問題](./troubleshooting/performance-issues.md)
4. [型エラー](./troubleshooting/type-errors.md)

### デバッグ方法
1. [ログ設定](./debugging/logging.md)
2. [デバッグツール](./debugging/tools.md)
3. [テスト環境](./debugging/test-environment.md)

## 📊 パフォーマンス

### 最適化技術
- [キャッシュ戦略](./performance/caching.md)
- [バッチ処理](./performance/batching.md)
- [非同期処理](./performance/async.md)
- [メモリ使用量](./performance/memory.md)

### 監視・メトリクス
- [メトリクス収集](./monitoring/metrics.md)
- [パフォーマンス監視](./monitoring/performance.md)
- [エラー追跡](./monitoring/error-tracking.md)

## 🔐 セキュリティ

### セキュリティ考慮事項
- [認証・認可](./security/authentication.md)
- [データ保護](./security/data-protection.md)
- [通信セキュリティ](./security/communication.md)
- [監査ログ](./security/audit-logging.md)

## 🤝 コミュニティ

### 質問・サポート
- [GitHub Issues](https://github.com/your-org/feature-flag-system/issues)
- [Stack Overflow](https://stackoverflow.com/questions/tagged/feature-flags)
- [Discord](https://discord.gg/your-community)

### 貢献方法
- [バグレポート](./contributing/bug-reports.md)
- [機能要求](./contributing/feature-requests.md)
- [コードコントリビューション](./contributing/code-contribution.md)

---

## 📈 学習の進め方

### 👶 初心者向け
1. [クイックスタート](./quickstart.md)を完了
2. [基本的な実装パターン](./concepts/basic-patterns.md)を理解
3. [実装例](./examples/README.md)を試す

### 🔧 中級者向け
1. [TypeScript統合](./typescript-integration.md)を学習
2. [テストガイド](./testing-guide.md)を実践
3. [パフォーマンス最適化](./performance-optimization.md)を検討

### 🚀 上級者向け
1. [アーキテクチャ設計](./architecture/design-patterns.md)を理解
2. [拡張開発](./extensions/README.md)を検討
3. [コミュニティ貢献](./contributing/README.md)を開始

**次のステップ**: [クイックスタート](./quickstart.md)から始めましょう！<|MERGE_RESOLUTION|>--- conflicted
+++ resolved
@@ -25,14 +25,6 @@
   apiKey: 'your-api-key'
 });
 
-<<<<<<< HEAD
-// 2. フィーチャーフラグの評価（柔軟なコンテキスト）
-const context = {
-  tenantId: 'tenant-456',  // 必須
-  userId: 'user-123',      // オプショナル
-  userRole: 'admin',       // オプショナル
-  environment: 'production' // オプショナル
-=======
 // 2. フィーチャーフラグの評価
 // 最小限のコンテキスト（tenantIdのみ必須）
 const basicContext = {
@@ -46,7 +38,6 @@
   userRole: 'admin',         // 権限ベースの制御が必要な場合
   plan: 'enterprise',        // プランベースの機能制御が必要な場合
   environment: 'production'  // 環境別の設定が必要な場合
->>>>>>> 06cabdb8
 };
 
 const isEnabled = await client.isEnabled('new-dashboard', detailedContext);
