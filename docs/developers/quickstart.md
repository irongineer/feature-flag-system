# 🚀 クイックスタート - 5分でフィーチャーフラグを実装

> **注意**: このドキュメントの多くのリンクは **(準備中)** です。現在は基本的な実装方法のみ記載されています。

## 📋 概要

このガイドでは、フィーチャーフラグシステムを最短時間で実装する方法を説明します。

## ⏱️ 前提条件

- Node.js 16+ または TypeScript 4.5+
- フィーチャーフラグAPIサーバーへのアクセス
- 基本的なJavaScript/TypeScriptの知識

## 🎯 目標

このクイックスタートを完了すると、以下ができるようになります：

✅ フィーチャーフラグクライアントの初期化  
✅ 基本的な条件分岐の実装  
✅ React/Vue/Node.jsでの実装  
✅ 簡単なテストの実行  

## 📦 ステップ1: インストール

### npm
```bash
npm install @your-org/feature-flag-client
```

### yarn
```bash
yarn add @your-org/feature-flag-client
```

### pnpm
```bash
pnpm add @your-org/feature-flag-client
```

## 🔧 ステップ2: 基本セットアップ

### TypeScript/JavaScript
```typescript
import { FeatureFlagClient } from '@your-org/feature-flag-client';

// クライアントの初期化
const client = new FeatureFlagClient({
  apiUrl: 'https://your-feature-flag-api.com',
  apiKey: 'your-api-key', // 本番環境では環境変数を使用
  timeout: 5000,
  cache: {
    enabled: true,
    ttl: 300000 // 5分
  }
});

<<<<<<< HEAD
// フィーチャーフラグの評価（柔軟なコンテキスト）
const context = {
  tenantId: 'tenant-456',  // 必須
  userId: 'user-123',      // オプショナル
  userRole: 'admin',       // オプショナル
  environment: 'production' // オプショナル
=======
// フィーチャーフラグの評価（様々なコンテキストパターン）

// 1. 最小限のコンテキスト（テナントレベルの機能制御）
const basicContext = {
  tenantId: 'tenant-456'
};

// 2. ユーザー固有のコンテキスト（A/Bテストや段階的ロールアウト）
const userContext = {
  tenantId: 'tenant-456',
  userId: 'user-123'
};

// 3. 権限ベースのコンテキスト（管理者機能など）
const roleContext = {
  tenantId: 'tenant-456',
  userId: 'user-123',
  userRole: 'admin'
};

// 4. 完全なコンテキスト（複雑な条件判定）
const fullContext = {
  tenantId: 'tenant-456',
  userId: 'user-123',
  userRole: 'admin',
  plan: 'enterprise',
  environment: 'production'
>>>>>>> 06cabdb8
};

// 実際の評価（目的に応じて適切なコンテキストを選択）
const isNewDashboardEnabled = await client.isEnabled('new-dashboard', userContext);

if (isNewDashboardEnabled) {
  console.log('新しいダッシュボードを表示');
} else {
  console.log('従来のダッシュボードを表示');
}
```

## ⚛️ ステップ3: フレームワーク統合

### React
```typescript
import React, { useState, useEffect } from 'react';
import { FeatureFlagClient } from '@your-org/feature-flag-client';

const client = new FeatureFlagClient({
  apiUrl: process.env.REACT_APP_FEATURE_FLAG_API_URL,
  apiKey: process.env.REACT_APP_FEATURE_FLAG_API_KEY
});

// カスタムフック
const useFeatureFlag = (flagKey: string) => {
  const [enabled, setEnabled] = useState(false);
  const [loading, setLoading] = useState(true);

  useEffect(() => {
    // 動的なコンテキスト構築（ユーザー情報が利用可能な場合のみ追加）
    const context = {
<<<<<<< HEAD
      tenantId: 'tenant-456',  // 必須
      userId: 'user-123',      // オプショナル
      userRole: 'admin',       // オプショナル
      environment: 'production' // オプショナル
=======
      tenantId: 'tenant-456', // 必須
      // ログイン済みユーザーの場合のみ追加
      ...(user && {
        userId: user.id,
        userRole: user.role,
        plan: user.tenant?.plan
      }),
      environment: 'production'
>>>>>>> 06cabdb8
    };

    client.isEnabled(flagKey, context)
      .then(setEnabled)
      .finally(() => setLoading(false));
  }, [flagKey, user]);

  return { enabled, loading };
};

// コンポーネント
const Dashboard: React.FC = () => {
  const { enabled, loading } = useFeatureFlag('new-dashboard');

  if (loading) return <div>Loading...</div>;

  return (
    <div>
      {enabled ? (
        <NewDashboard />
      ) : (
        <LegacyDashboard />
      )}
    </div>
  );
};

const NewDashboard: React.FC = () => (
  <div>
    <h1>新しいダッシュボード</h1>
    <p>最新の機能を含むダッシュボード</p>
  </div>
);

const LegacyDashboard: React.FC = () => (
  <div>
    <h1>従来のダッシュボード</h1>
    <p>安定した従来のダッシュボード</p>
  </div>
);
```

### Vue.js
```typescript
<template>
  <div>
    <div v-if="loading">Loading...</div>
    <NewDashboard v-else-if="isNewDashboardEnabled" />
    <LegacyDashboard v-else />
  </div>
</template>

<script setup lang="ts">
import { ref, onMounted } from 'vue';
import { FeatureFlagClient } from '@your-org/feature-flag-client';

const client = new FeatureFlagClient({
  apiUrl: import.meta.env.VITE_FEATURE_FLAG_API_URL,
  apiKey: import.meta.env.VITE_FEATURE_FLAG_API_KEY
});

const isNewDashboardEnabled = ref(false);
const loading = ref(true);

onMounted(async () => {
  // Vue.jsでの動的コンテキスト構築
  const context = {
<<<<<<< HEAD
    tenantId: 'tenant-456',  // 必須
    userId: 'user-123',      // オプショナル
    userRole: 'admin',       // オプショナル
    environment: 'production' // オプショナル
=======
    tenantId: 'tenant-456', // 必須
    // ユーザー情報が利用可能な場合のみ追加
    ...(currentUser.value && {
      userId: currentUser.value.id,
      userRole: currentUser.value.role
    }),
    environment: 'production'
>>>>>>> 06cabdb8
  };

  try {
    isNewDashboardEnabled.value = await client.isEnabled('new-dashboard', context);
  } finally {
    loading.value = false;
  }
});
</script>
```

### Node.js (Express)
```typescript
import express from 'express';
import { FeatureFlagClient } from '@your-org/feature-flag-client';

const app = express();
const client = new FeatureFlagClient({
  apiUrl: process.env.FEATURE_FLAG_API_URL,
  apiKey: process.env.FEATURE_FLAG_API_KEY
});

// ミドルウェア（必須フィールドとオプショナル情報を区別）
app.use(async (req, res, next) => {
  const context = {
<<<<<<< HEAD
    tenantId: req.user?.tenantId || 'default', // 必須
    userId: req.user?.id,                      // オプショナル（匿名ユーザーの場合はundefined）
    userRole: req.user?.role,                  // オプショナル
    environment: process.env.NODE_ENV || 'development' // オプショナル
=======
    // tenantIdは必須（ヘッダーから取得、デフォルトはdefault）
    tenantId: req.headers['x-tenant-id'] as string || 'default',
    // 認証済みユーザーの場合のみ追加情報を含める
    ...(req.user && {
      userId: req.user.id,
      userRole: req.user.role,
      plan: req.user.tenant?.plan
    }),
    environment: process.env.NODE_ENV || 'development'
>>>>>>> 06cabdb8
  };

  try {
    // よく使うフラグを事前に取得
    const flags = await client.getAllFlags(context);
    req.featureFlags = flags;
    next();
  } catch (error) {
    console.error('Feature flag evaluation failed:', error);
    req.featureFlags = {};
    next();
  }
});

// ルート
app.get('/dashboard', (req, res) => {
  if (req.featureFlags['new-dashboard']) {
    res.render('new-dashboard');
  } else {
    res.render('legacy-dashboard');
  }
});

app.listen(3000, () => {
  console.log('Server running on port 3000');
});
```

## 🎯 コンテキストの使い分けパターン

フィーチャーフラグのコンテキストは、利用目的に応じて必要最小限の情報から始めることが重要です。

### 基本的な使い分け

```typescript
// 1. テナント全体での機能制御（緊急時の機能停止など）
const tenantOnlyContext = {
  tenantId: 'tenant-123'
};
const isMaintenanceMode = await client.isEnabled('maintenance-mode', tenantOnlyContext);

// 2. A/Bテスト（ユーザーIDのハッシュ値で分割）
const abTestContext = {
  tenantId: 'tenant-123',
  userId: 'user-456'
};
const showVariantA = await client.isEnabled('experiment-variant-a', abTestContext);

// 3. 権限ベースの機能制御
const adminContext = {
  tenantId: 'tenant-123',
  userId: 'user-456',
  userRole: 'admin'
};
const canAccessAdminPanel = await client.isEnabled('admin-features', adminContext);

// 4. プランベースの機能制限
const planBasedContext = {
  tenantId: 'tenant-123',
  userId: 'user-456',
  plan: 'enterprise'
};
const canUseAdvancedFeatures = await client.isEnabled('advanced-analytics', planBasedContext);
```

### フェイルセーフの活用

```typescript
// コンテキスト情報が不足している場合でも安全に動作
const minimalContext = { tenantId: 'tenant-123' };

try {
  // ユーザー固有機能でも、ユーザー情報がなければテナントレベルで評価
  const isEnabled = await client.isEnabled('user-specific-feature', minimalContext);
  
  if (isEnabled) {
    // 機能を表示（テナント全体で有効の場合）
    showNewFeature();
  } else {
    // デフォルト動作（保守的な挙動）
    showLegacyFeature();
  }
} catch (error) {
  // ネットワークエラーなどの場合は保守的にfalse
  console.error('Feature flag evaluation failed:', error);
  showLegacyFeature(); // 常に安全側に倒す
}

// 重要なフラグの事前取得とフェイルセーフ
const initializeFlags = async (context: FeatureFlagContext) => {
  const defaultFlags = {
    'maintenance-mode': false,
    'new-dashboard': false,
    'premium-features': false
  };

  try {
    const flags = await client.getAllFlags(context);
    return { ...defaultFlags, ...flags }; // デフォルト値をベースに上書き
  } catch (error) {
    console.error('Failed to fetch feature flags, using defaults:', error);
    return defaultFlags; // 完全にフォールバック
  }
};
```

## 🧪 ステップ4: テストの実装

### ユニットテスト (Jest)
```typescript
import { FeatureFlagClient } from '@your-org/feature-flag-client';

// モッククライアント
const mockClient = {
  isEnabled: jest.fn(),
  getVariant: jest.fn(),
  getAllFlags: jest.fn()
};

describe('Feature Flag Integration', () => {
  beforeEach(() => {
    jest.clearAllMocks();
  });

  it('should show new dashboard when flag is enabled', async () => {
    // モックの設定
    mockClient.isEnabled.mockResolvedValue(true);

    // テスト用コンテキスト（必要最小限の情報）
    const context = {
<<<<<<< HEAD
      tenantId: 'tenant-456',  // 必須
      userId: 'user-123',      // オプショナル
      userRole: 'admin',       // オプショナル
      environment: 'test'      // オプショナル
=======
      tenantId: 'tenant-456',
      userId: 'user-123',
      userRole: 'admin',
      environment: 'test'
>>>>>>> 06cabdb8
    };

    const isEnabled = await mockClient.isEnabled('new-dashboard', context);
    
    expect(isEnabled).toBe(true);
    expect(mockClient.isEnabled).toHaveBeenCalledWith('new-dashboard', context);
  });

  it('should show legacy dashboard when flag is disabled', async () => {
    mockClient.isEnabled.mockResolvedValue(false);

    // テスト用コンテキスト（最小限の情報でテスト）
    const context = {
<<<<<<< HEAD
      tenantId: 'tenant-456',  // 必須
      userId: 'user-123',      // オプショナル
      userRole: 'admin',       // オプショナル
      environment: 'test'      // オプショナル
=======
      tenantId: 'tenant-456',
      userId: 'user-123'
>>>>>>> 06cabdb8
    };

    const isEnabled = await mockClient.isEnabled('new-dashboard', context);
    
    expect(isEnabled).toBe(false);
  });
});
```

### React Testing Library
```typescript
import { render, screen, waitFor } from '@testing-library/react';
import { Dashboard } from './Dashboard';

// モック
jest.mock('@your-org/feature-flag-client', () => ({
  FeatureFlagClient: jest.fn().mockImplementation(() => ({
    isEnabled: jest.fn().mockResolvedValue(true)
  }))
}));

describe('Dashboard Component', () => {
  it('should render new dashboard when flag is enabled', async () => {
    render(<Dashboard />);
    
    await waitFor(() => {
      expect(screen.getByText('新しいダッシュボード')).toBeInTheDocument();
    });
  });
});
```

## 🔍 ステップ5: 動作確認

### 1. 環境変数の設定
```bash
# .env ファイル
FEATURE_FLAG_API_URL=https://your-feature-flag-api.com
FEATURE_FLAG_API_KEY=your-api-key
```

### 2. 実行
```bash
# 開発サーバー起動
npm run dev

# または
yarn dev
```

### 3. 確認ポイント
- ✅ フィーチャーフラグが正しく評価されている
- ✅ 条件分岐が期待通りに動作している
- ✅ エラーハンドリングが機能している
- ✅ キャッシュが適切に動作している

## 📊 ステップ6: モニタリング

### 基本的なログ出力
```typescript
const client = new FeatureFlagClient({
  apiUrl: 'https://your-feature-flag-api.com',
  apiKey: 'your-api-key',
  logging: {
    enabled: true,
    level: 'info'
  }
});

// フラグ評価時にログが出力される
const isEnabled = await client.isEnabled('new-dashboard', context);
// ログ出力例: "Feature flag 'new-dashboard' evaluated to true for user user-123"
```

### メトリクス収集
```typescript
// カスタムメトリクス
client.on('flag-evaluated', (event) => {
  // 外部メトリクスサービスに送信（必須フィールドのみ使用）
  metrics.increment('feature_flag.evaluations', 1, {
    flag: event.flagKey,
    result: event.result.toString(),
    tenant: event.context.tenantId, // 必須フィールド
    // オプショナルフィールドは存在する場合のみ追加
    ...(event.context.userId && { user: event.context.userId }),
    ...(event.context.userRole && { role: event.context.userRole })
  });
});
```

## 🚀 次のステップ

クイックスタートを完了しました！次は以下を検討してください：

### 🔧 実装の改善
1. **[パフォーマンス最適化](./performance-optimization.md)** - キャッシュ戦略の改善
2. **[エラーハンドリング](./error-handling.md)** - フェイルセーフの実装
3. **[セキュリティ](./security-considerations.md)** - 認証・認可の強化

### 🧪 テストの拡充
1. **[テストガイド](./testing-guide.md)** - 包括的なテスト戦略
2. **[統合テスト](./testing/integration-testing.md)** - E2Eテストの実装
3. **[モックとスタブ](./testing/mocking.md)** - テストの高速化

### 📊 高度な機能
1. **[A/Bテスト](./use-cases/ab-testing.md)** - 多変量テストの実装
2. **[段階的ロールアウト](./use-cases/gradual-rollout.md)** - 安全な機能展開
3. **[バリアントフラグ](./advanced/variant-flags.md)** - 多値フラグの活用

### 🔍 実装例の確認
1. **[実装例集](./examples/README.md)** - 各種実装パターン
2. **[ベストプラクティス](./best-practices.md)** - 推奨される実装方法
3. **[アンチパターン](./anti-patterns.md)** - 避けるべき実装

## 🤝 困ったときは

- **[FAQ](../reference/faq.md)** - よくある質問
- **[トラブルシューティング](./troubleshooting/README.md)** - 問題解決ガイド
- **[GitHub Issues](https://github.com/your-org/feature-flag-system/issues)** - 質問・バグレポート
- **[コミュニティ](https://discord.gg/your-community)** - リアルタイムサポート

---

**🎉 おめでとうございます！** フィーチャーフラグシステムの基本的な実装が完了しました。

次は [実装例集](./examples/README.md) で様々な実装パターンを確認してみてください。<|MERGE_RESOLUTION|>--- conflicted
+++ resolved
@@ -55,14 +55,6 @@
   }
 });
 
-<<<<<<< HEAD
-// フィーチャーフラグの評価（柔軟なコンテキスト）
-const context = {
-  tenantId: 'tenant-456',  // 必須
-  userId: 'user-123',      // オプショナル
-  userRole: 'admin',       // オプショナル
-  environment: 'production' // オプショナル
-=======
 // フィーチャーフラグの評価（様々なコンテキストパターン）
 
 // 1. 最小限のコンテキスト（テナントレベルの機能制御）
@@ -90,7 +82,6 @@
   userRole: 'admin',
   plan: 'enterprise',
   environment: 'production'
->>>>>>> 06cabdb8
 };
 
 // 実際の評価（目的に応じて適切なコンテキストを選択）
@@ -123,12 +114,6 @@
   useEffect(() => {
     // 動的なコンテキスト構築（ユーザー情報が利用可能な場合のみ追加）
     const context = {
-<<<<<<< HEAD
-      tenantId: 'tenant-456',  // 必須
-      userId: 'user-123',      // オプショナル
-      userRole: 'admin',       // オプショナル
-      environment: 'production' // オプショナル
-=======
       tenantId: 'tenant-456', // 必須
       // ログイン済みユーザーの場合のみ追加
       ...(user && {
@@ -137,7 +122,6 @@
         plan: user.tenant?.plan
       }),
       environment: 'production'
->>>>>>> 06cabdb8
     };
 
     client.isEnabled(flagKey, context)
@@ -205,12 +189,6 @@
 onMounted(async () => {
   // Vue.jsでの動的コンテキスト構築
   const context = {
-<<<<<<< HEAD
-    tenantId: 'tenant-456',  // 必須
-    userId: 'user-123',      // オプショナル
-    userRole: 'admin',       // オプショナル
-    environment: 'production' // オプショナル
-=======
     tenantId: 'tenant-456', // 必須
     // ユーザー情報が利用可能な場合のみ追加
     ...(currentUser.value && {
@@ -218,7 +196,6 @@
       userRole: currentUser.value.role
     }),
     environment: 'production'
->>>>>>> 06cabdb8
   };
 
   try {
@@ -244,12 +221,6 @@
 // ミドルウェア（必須フィールドとオプショナル情報を区別）
 app.use(async (req, res, next) => {
   const context = {
-<<<<<<< HEAD
-    tenantId: req.user?.tenantId || 'default', // 必須
-    userId: req.user?.id,                      // オプショナル（匿名ユーザーの場合はundefined）
-    userRole: req.user?.role,                  // オプショナル
-    environment: process.env.NODE_ENV || 'development' // オプショナル
-=======
     // tenantIdは必須（ヘッダーから取得、デフォルトはdefault）
     tenantId: req.headers['x-tenant-id'] as string || 'default',
     // 認証済みユーザーの場合のみ追加情報を含める
@@ -259,7 +230,6 @@
       plan: req.user.tenant?.plan
     }),
     environment: process.env.NODE_ENV || 'development'
->>>>>>> 06cabdb8
   };
 
   try {
@@ -390,17 +360,10 @@
 
     // テスト用コンテキスト（必要最小限の情報）
     const context = {
-<<<<<<< HEAD
-      tenantId: 'tenant-456',  // 必須
-      userId: 'user-123',      // オプショナル
-      userRole: 'admin',       // オプショナル
-      environment: 'test'      // オプショナル
-=======
       tenantId: 'tenant-456',
       userId: 'user-123',
       userRole: 'admin',
       environment: 'test'
->>>>>>> 06cabdb8
     };
 
     const isEnabled = await mockClient.isEnabled('new-dashboard', context);
@@ -414,15 +377,8 @@
 
     // テスト用コンテキスト（最小限の情報でテスト）
     const context = {
-<<<<<<< HEAD
-      tenantId: 'tenant-456',  // 必須
-      userId: 'user-123',      // オプショナル
-      userRole: 'admin',       // オプショナル
-      environment: 'test'      // オプショナル
-=======
       tenantId: 'tenant-456',
       userId: 'user-123'
->>>>>>> 06cabdb8
     };
 
     const isEnabled = await mockClient.isEnabled('new-dashboard', context);
