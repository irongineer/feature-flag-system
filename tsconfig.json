--- conflicted
+++ resolved
@@ -36,12 +36,8 @@
   "exclude": [
     "node_modules",
     "dist",
-<<<<<<< HEAD
     "packages/admin-ui",
     "**/*.test.ts",
     "**/*.spec.ts"
-=======
-    "packages/admin-ui"
->>>>>>> 5fc721d0
   ]
 }