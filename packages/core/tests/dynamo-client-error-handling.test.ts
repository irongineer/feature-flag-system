import { describe, it, expect, vi, beforeEach } from 'vitest';
import { DynamoDbClient } from '../src/evaluator/dynamo-client';
import { silentErrorHandler, enhancedErrorHandler } from '../src/types/error-handling';

// DynamoDB DocumentClient をモック化
const mockSend = vi.fn();

vi.mock('@aws-sdk/lib-dynamodb', () => {
  const MockDynamoDBDocumentClient = {
    from: vi.fn(() => ({ send: mockSend })),
  };

  return {
    DynamoDBDocumentClient: MockDynamoDBDocumentClient,
    GetCommand: vi.fn(),
    PutCommand: vi.fn(),
    UpdateCommand: vi.fn(),
    QueryCommand: vi.fn(),
    ScanCommand: vi.fn(),
    BatchGetCommand: vi.fn(),
  };
});

vi.mock('@aws-sdk/client-dynamodb', () => ({
  DynamoDBClient: vi.fn(),
}));

describe('DynamoDbClient Error Handling Integration', () => {
  let client: DynamoDbClient;
  let errorHandlerSpy: any;

  beforeEach(() => {
    vi.clearAllMocks();
    mockSend.mockClear();

    errorHandlerSpy = vi.fn();

    client = new DynamoDbClient({
      environment: 'development',
      region: 'ap-northeast-1',
      tableName: 'test-table',
      errorHandler: errorHandlerSpy,
    });
  });

  describe('getFlag Error Handling', () => {
    it('should handle ResourceNotFoundException gracefully', async () => {
      const notFoundError = new Error('Resource not found');
      notFoundError.name = 'ResourceNotFoundException';
      mockSend.mockRejectedValue(notFoundError);

<<<<<<< HEAD
      await expect(client.getFlag('nonexistent-flag')).rejects.toThrow('DynamoDB resource not found');
      
      expect(errorHandlerSpy).toHaveBeenCalledWith(expect.objectContaining({
        operation: 'getFlag',
        flagKey: 'nonexistent-flag',
        errorType: 'ResourceNotFoundException'
      }));
=======
      await expect(client.getFlag('nonexistent-flag')).rejects.toThrow(
        'Resource not found: nonexistent-flag'
      );

      expect(errorHandlerSpy).toHaveBeenCalledWith(
        expect.objectContaining({
          operation: 'getFlag',
          flagKey: 'nonexistent-flag',
          errorType: 'ResourceNotFoundException',
        })
      );
>>>>>>> 5ad47ec7
    });

    it('should handle ValidationException', async () => {
      const validationError = new Error('Invalid key format');
      validationError.name = 'ValidationException';
      mockSend.mockRejectedValue(validationError);

<<<<<<< HEAD
      await expect(client.getFlag('invalid-flag')).rejects.toThrow('Request validation failed');
      
      expect(errorHandlerSpy).toHaveBeenCalledWith(expect.objectContaining({
        operation: 'getFlag',
        errorType: 'ValidationException',
        isRetryable: false
      }));
=======
      await expect(client.getFlag('invalid-flag')).rejects.toThrow(
        'Validation error: Invalid request parameters'
      );

      expect(errorHandlerSpy).toHaveBeenCalledWith(
        expect.objectContaining({
          operation: 'getFlag',
          errorType: 'ValidationException',
          isRetryable: false,
        })
      );
>>>>>>> 5ad47ec7
    });

    it('should handle ThrottlingException', async () => {
      const throttlingError = new Error('Request rate exceeded');
      throttlingError.name = 'ThrottlingException';
      mockSend.mockRejectedValue(throttlingError);

<<<<<<< HEAD
      await expect(client.getFlag('test-flag')).rejects.toThrow('DynamoDB request rate exceeded');
      
      expect(errorHandlerSpy).toHaveBeenCalledWith(expect.objectContaining({
        operation: 'getFlag',
        errorType: 'ThrottlingException',
        isRetryable: true
      }));
=======
      await expect(client.getFlag('test-flag')).rejects.toThrow(
        'Service temporarily unavailable: Request rate exceeded'
      );

      expect(errorHandlerSpy).toHaveBeenCalledWith(
        expect.objectContaining({
          operation: 'getFlag',
          errorType: 'ThrottlingException',
          isRetryable: true,
        })
      );
>>>>>>> 5ad47ec7
    });
  });

  describe('createFlag Error Handling', () => {
    it('should handle ConditionalCheckFailedException', async () => {
      const conditionalError = new Error('Item already exists');
      conditionalError.name = 'ConditionalCheckFailedException';
      mockSend.mockRejectedValue(conditionalError);

      const flagData = {
        flagKey: 'existing-flag',
        description: 'Test flag',
        defaultEnabled: false,
        owner: 'test-team',
        createdAt: '2025-01-01T00:00:00Z',
      };

<<<<<<< HEAD
      await expect(client.createFlag(flagData)).rejects.toThrow('Resource already exists or condition not met');
      
      expect(errorHandlerSpy).toHaveBeenCalledWith(expect.objectContaining({
        operation: 'createFlag',
        flagKey: 'existing-flag',
        errorType: 'ConditionalCheckFailedException'
      }));
=======
      await expect(client.createFlag(flagData)).rejects.toThrow(
        'Condition check failed: Resource already exists or has been modified'
      );

      expect(errorHandlerSpy).toHaveBeenCalledWith(
        expect.objectContaining({
          operation: 'createFlag',
          flagKey: 'existing-flag',
          errorType: 'ConditionalCheckFailedException',
        })
      );
>>>>>>> 5ad47ec7
    });

    it('should handle ProvisionedThroughputExceededException', async () => {
      const throughputError = new Error('Throughput exceeded') as any;
      throughputError.name = 'ProvisionedThroughputExceededException';
      throughputError.$metadata = { httpStatusCode: 400 };
      mockSend.mockRejectedValue(throughputError);

      const flagData = {
        flagKey: 'new-flag',
        description: 'Test flag',
        defaultEnabled: true,
        owner: 'test-team',
        createdAt: '2025-01-01T00:00:00Z',
      };

<<<<<<< HEAD
      await expect(client.createFlag(flagData)).rejects.toThrow('DynamoDB request rate exceeded');
      
      expect(errorHandlerSpy).toHaveBeenCalledWith(expect.objectContaining({
        operation: 'createFlag',
        errorType: 'ProvisionedThroughputExceededException',
        isRetryable: true,
        httpStatusCode: 400
      }));
=======
      await expect(client.createFlag(flagData)).rejects.toThrow(
        'Service temporarily unavailable: Request rate exceeded'
      );

      expect(errorHandlerSpy).toHaveBeenCalledWith(
        expect.objectContaining({
          operation: 'createFlag',
          errorType: 'ProvisionedThroughputExceededException',
          isRetryable: true,
          httpStatusCode: 400,
        })
      );
>>>>>>> 5ad47ec7
    });
  });

  describe('getTenantOverride Error Handling', () => {
    it('should include tenant context in error', async () => {
      const error = new Error('Network error');
      error.name = 'NetworkingError';
      mockSend.mockRejectedValue(error);

      await expect(client.getTenantOverride('tenant-123', 'billing-flag')).rejects.toThrow();

      expect(errorHandlerSpy).toHaveBeenCalledWith(
        expect.objectContaining({
          operation: 'getTenantOverride',
          tenantId: 'tenant-123',
          flagKey: 'billing-flag',
        })
      );
    });
  });

  describe('setTenantOverride Error Handling', () => {
    it('should handle errors with tenant and flag context', async () => {
      const serverError = new Error('Internal server error');
      serverError.name = 'InternalServerError';
      mockSend.mockRejectedValue(serverError);

      await expect(
        client.setTenantOverride('tenant-456', 'feature-flag', true, 'admin')
      ).rejects.toThrow();

      expect(errorHandlerSpy).toHaveBeenCalledWith(
        expect.objectContaining({
          operation: 'setTenantOverride',
          tenantId: 'tenant-456',
          flagKey: 'feature-flag',
          isRetryable: true,
        })
      );
    });
  });

  describe('listFlags Error Handling', () => {
    it('should handle scan operation errors', async () => {
      const error = new Error('Access denied');
      error.name = 'UnauthorizedOperation';
      mockSend.mockRejectedValue(error);

      await expect(client.listFlags()).rejects.toThrow();

      expect(errorHandlerSpy).toHaveBeenCalledWith(
        expect.objectContaining({
          operation: 'listFlags',
        })
      );
    });
  });

  describe('batchGetFlags Error Handling', () => {
    it('should include flagKeys in error context', async () => {
      const error = new Error('Service unavailable');
      error.name = 'ServiceUnavailableException';
      mockSend.mockRejectedValue(error);

      const flagKeys = ['flag1', 'flag2', 'flag3'];
      await expect(client.batchGetFlags(flagKeys)).rejects.toThrow();

      expect(errorHandlerSpy).toHaveBeenCalledWith(
        expect.objectContaining({
          operation: 'batchGetFlags',
          context: expect.objectContaining({
            flagKeys: ['flag1', 'flag2', 'flag3'],
          }),
          isRetryable: true,
        })
      );
    });
  });

  describe('healthCheck Error Handling', () => {
    it('should return false on error without throwing', async () => {
      const error = new Error('Table not found');
      error.name = 'ResourceNotFoundException';
      mockSend.mockRejectedValue(error);

      const result = await client.healthCheck();

      expect(result).toBe(false);
      expect(errorHandlerSpy).toHaveBeenCalledWith(
        expect.objectContaining({
          operation: 'healthCheck',
          errorType: 'ResourceNotFoundException',
        })
      );
    });

    it('should return true on successful scan', async () => {
      mockSend.mockResolvedValue({ Items: [] });

      const result = await client.healthCheck();

      expect(result).toBe(true);
      expect(errorHandlerSpy).not.toHaveBeenCalled();
    });
  });

  describe('Custom Error Handler Configuration', () => {
    it('should use default enhanced error handler when not specified', () => {
      const defaultClient = new DynamoDbClient({
        environment: 'development',
        region: 'ap-northeast-1',
        tableName: 'test-table',
      });

      // Should not throw during construction
      expect(defaultClient).toBeDefined();
    });

    it('should use silent error handler in test environment', async () => {
      const silentClient = new DynamoDbClient({
        environment: 'development',
        region: 'ap-northeast-1',
        tableName: 'test-table',
        errorHandler: silentErrorHandler,
      });

      const error = new Error('Test error');
      error.name = 'ValidationException';
      mockSend.mockRejectedValue(error);

      const consoleSpy = vi.spyOn(console, 'error').mockImplementation(() => {});

      await expect(silentClient.getFlag('test-flag')).rejects.toThrow();

      expect(consoleSpy).not.toHaveBeenCalled();
      consoleSpy.mockRestore();
    });
  });

  describe('Complex Error Scenarios', () => {
    it('should handle errors with full AWS metadata', async () => {
      const complexError = new Error('DynamoDB service error') as any;
      complexError.name = 'InternalServerError';
      complexError.$fault = 'server';
      complexError.$metadata = {
        httpStatusCode: undefined,
        requestId: 'aws-request-id-123',
        cfId: 'cloudfront-id-456',
      };
      mockSend.mockRejectedValue(complexError);

      await expect(client.updateFlag('test-flag', { description: 'Updated' })).rejects.toThrow();

      expect(errorHandlerSpy).toHaveBeenCalledWith(
        expect.objectContaining({
          operation: 'updateFlag',
          flagKey: 'test-flag',
          errorType: 'InternalServerError',
          isRetryable: true,
          httpStatusCode: 500,
        })
      );
    });

    it('should handle unknown error types gracefully', async () => {
      const unknownError = new Error('Unknown service error');
      unknownError.name = 'UnknownServiceError';
      mockSend.mockRejectedValue(unknownError);

<<<<<<< HEAD
      await expect(client.getFlag('test-flag')).rejects.toThrow('Unexpected DynamoDB error');
      
      expect(errorHandlerSpy).toHaveBeenCalledWith(expect.objectContaining({
        operation: 'getFlag',
        errorType: 'UnknownServiceError',
        isRetryable: false
      }));
=======
      await expect(client.getFlag('test-flag')).rejects.toThrow(unknownError);

      expect(errorHandlerSpy).toHaveBeenCalledWith(
        expect.objectContaining({
          operation: 'getFlag',
          errorType: 'UnknownServiceError',
          isRetryable: false,
        })
      );
>>>>>>> 5ad47ec7
    });
  });
});<|MERGE_RESOLUTION|>--- conflicted
+++ resolved
@@ -49,7 +49,6 @@
       notFoundError.name = 'ResourceNotFoundException';
       mockSend.mockRejectedValue(notFoundError);
 
-<<<<<<< HEAD
       await expect(client.getFlag('nonexistent-flag')).rejects.toThrow('DynamoDB resource not found');
       
       expect(errorHandlerSpy).toHaveBeenCalledWith(expect.objectContaining({
@@ -57,19 +56,6 @@
         flagKey: 'nonexistent-flag',
         errorType: 'ResourceNotFoundException'
       }));
-=======
-      await expect(client.getFlag('nonexistent-flag')).rejects.toThrow(
-        'Resource not found: nonexistent-flag'
-      );
-
-      expect(errorHandlerSpy).toHaveBeenCalledWith(
-        expect.objectContaining({
-          operation: 'getFlag',
-          flagKey: 'nonexistent-flag',
-          errorType: 'ResourceNotFoundException',
-        })
-      );
->>>>>>> 5ad47ec7
     });
 
     it('should handle ValidationException', async () => {
@@ -77,7 +63,6 @@
       validationError.name = 'ValidationException';
       mockSend.mockRejectedValue(validationError);
 
-<<<<<<< HEAD
       await expect(client.getFlag('invalid-flag')).rejects.toThrow('Request validation failed');
       
       expect(errorHandlerSpy).toHaveBeenCalledWith(expect.objectContaining({
@@ -85,19 +70,6 @@
         errorType: 'ValidationException',
         isRetryable: false
       }));
-=======
-      await expect(client.getFlag('invalid-flag')).rejects.toThrow(
-        'Validation error: Invalid request parameters'
-      );
-
-      expect(errorHandlerSpy).toHaveBeenCalledWith(
-        expect.objectContaining({
-          operation: 'getFlag',
-          errorType: 'ValidationException',
-          isRetryable: false,
-        })
-      );
->>>>>>> 5ad47ec7
     });
 
     it('should handle ThrottlingException', async () => {
@@ -105,7 +77,6 @@
       throttlingError.name = 'ThrottlingException';
       mockSend.mockRejectedValue(throttlingError);
 
-<<<<<<< HEAD
       await expect(client.getFlag('test-flag')).rejects.toThrow('DynamoDB request rate exceeded');
       
       expect(errorHandlerSpy).toHaveBeenCalledWith(expect.objectContaining({
@@ -113,19 +84,6 @@
         errorType: 'ThrottlingException',
         isRetryable: true
       }));
-=======
-      await expect(client.getFlag('test-flag')).rejects.toThrow(
-        'Service temporarily unavailable: Request rate exceeded'
-      );
-
-      expect(errorHandlerSpy).toHaveBeenCalledWith(
-        expect.objectContaining({
-          operation: 'getFlag',
-          errorType: 'ThrottlingException',
-          isRetryable: true,
-        })
-      );
->>>>>>> 5ad47ec7
     });
   });
 
@@ -143,7 +101,6 @@
         createdAt: '2025-01-01T00:00:00Z',
       };
 
-<<<<<<< HEAD
       await expect(client.createFlag(flagData)).rejects.toThrow('Resource already exists or condition not met');
       
       expect(errorHandlerSpy).toHaveBeenCalledWith(expect.objectContaining({
@@ -151,19 +108,6 @@
         flagKey: 'existing-flag',
         errorType: 'ConditionalCheckFailedException'
       }));
-=======
-      await expect(client.createFlag(flagData)).rejects.toThrow(
-        'Condition check failed: Resource already exists or has been modified'
-      );
-
-      expect(errorHandlerSpy).toHaveBeenCalledWith(
-        expect.objectContaining({
-          operation: 'createFlag',
-          flagKey: 'existing-flag',
-          errorType: 'ConditionalCheckFailedException',
-        })
-      );
->>>>>>> 5ad47ec7
     });
 
     it('should handle ProvisionedThroughputExceededException', async () => {
@@ -180,7 +124,6 @@
         createdAt: '2025-01-01T00:00:00Z',
       };
 
-<<<<<<< HEAD
       await expect(client.createFlag(flagData)).rejects.toThrow('DynamoDB request rate exceeded');
       
       expect(errorHandlerSpy).toHaveBeenCalledWith(expect.objectContaining({
@@ -189,20 +132,6 @@
         isRetryable: true,
         httpStatusCode: 400
       }));
-=======
-      await expect(client.createFlag(flagData)).rejects.toThrow(
-        'Service temporarily unavailable: Request rate exceeded'
-      );
-
-      expect(errorHandlerSpy).toHaveBeenCalledWith(
-        expect.objectContaining({
-          operation: 'createFlag',
-          errorType: 'ProvisionedThroughputExceededException',
-          isRetryable: true,
-          httpStatusCode: 400,
-        })
-      );
->>>>>>> 5ad47ec7
     });
   });
 
@@ -372,7 +301,6 @@
       unknownError.name = 'UnknownServiceError';
       mockSend.mockRejectedValue(unknownError);
 
-<<<<<<< HEAD
       await expect(client.getFlag('test-flag')).rejects.toThrow('Unexpected DynamoDB error');
       
       expect(errorHandlerSpy).toHaveBeenCalledWith(expect.objectContaining({
@@ -380,17 +308,6 @@
         errorType: 'UnknownServiceError',
         isRetryable: false
       }));
-=======
-      await expect(client.getFlag('test-flag')).rejects.toThrow(unknownError);
-
-      expect(errorHandlerSpy).toHaveBeenCalledWith(
-        expect.objectContaining({
-          operation: 'getFlag',
-          errorType: 'UnknownServiceError',
-          isRetryable: false,
-        })
-      );
->>>>>>> 5ad47ec7
     });
   });
 });