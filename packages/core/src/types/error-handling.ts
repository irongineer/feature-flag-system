/**
 * Error Handling Types
 *
 * エラーハンドリングの型定義とインターフェース
 */

import {
  ResourceNotFoundException,
  ConditionalCheckFailedException,
  ProvisionedThroughputExceededException,
  ItemCollectionSizeLimitExceededException,
  RequestLimitExceeded,
  InternalServerError,
<<<<<<< HEAD
=======
  ValidationException,
  AccessDeniedException,
>>>>>>> 89ba16b0
  ResourceInUseException,
  LimitExceededException,
  BackupNotFoundException,
  TableNotFoundException,
  TableInUseException
} from '@aws-sdk/client-dynamodb';

// Table type imports
import { FeatureFlagsTable, TenantOverridesTable, EmergencyControlTable } from '../models';

// Custom exception types that might not be directly exported
export interface AccessDeniedException extends Error {
  name: 'AccessDeniedException';
}

export interface ValidationException extends Error {
  name: 'ValidationException';
}

export interface ServiceUnavailableException extends Error {
  name: 'ServiceUnavailableException';
}

// AWS SDK v3 DynamoDB エラー型の統合インターフェース
export interface AWSError extends Error {
  name: string;
  $fault?: 'client' | 'server';
  $metadata?: {
    httpStatusCode?: number;
    requestId?: string;
  };
}

export interface StructuredError {
  operation: string;
  tenantId?: string;
  flagKey?: string;
  environment?: string; // 環境情報を追加
  error: Error;
  timestamp?: string;
  context?: Record<string, any>;
  errorType?: string;
  isRetryable?: boolean;
  httpStatusCode?: number;
  rolloutConfig?: string; // ロールアウト設定情報を追加
}

export type ErrorHandler = (errorInfo: string | StructuredError, error?: Error) => void;

export interface ErrorHandlingOptions {
  errorHandler?: ErrorHandler;
  enableConsoleLogging?: boolean;
}

// AWS DynamoDB エラータイプガード関数
export function isResourceNotFound(error: unknown): error is ResourceNotFoundException {
  return error instanceof Error && error.name === 'ResourceNotFoundException';
}

export function isConditionalCheckFailed(error: unknown): error is ConditionalCheckFailedException {
  return error instanceof Error && error.name === 'ConditionalCheckFailedException';
}

export function isValidationError(error: unknown): error is ValidationException {
  return error instanceof Error && error.name === 'ValidationException';
}

export function isAccessDenied(error: unknown): error is AccessDeniedException {
  return error instanceof Error && error.name === 'AccessDeniedException';
}

export function isResourceInUse(error: unknown): error is ResourceInUseException {
  return error instanceof Error && error.name === 'ResourceInUseException';
}

export function isTableNotFound(error: unknown): error is TableNotFoundException {
  return error instanceof Error && error.name === 'TableNotFoundException';
}

export function isTableInUse(error: unknown): error is TableInUseException {
  return error instanceof Error && error.name === 'TableInUseException';
}

export function isLimitExceeded(error: unknown): error is LimitExceededException {
  return error instanceof Error && error.name === 'LimitExceededException';
}

export function isThrottlingError(error: unknown): error is ProvisionedThroughputExceededException | RequestLimitExceeded | Error {
  return error instanceof Error && (
    error.name === 'ThrottlingException' ||
    error.name === 'ProvisionedThroughputExceededException' ||
    error.name === 'RequestLimitExceeded'
  );
}

export function isItemCollectionSizeLimit(
  error: unknown
): error is ItemCollectionSizeLimitExceededException {
  return error instanceof Error && error.name === 'ItemCollectionSizeLimitExceededException';
}

export function isInternalServerError(error: unknown): error is InternalServerError {
  return error instanceof Error && error.name === 'InternalServerError';
}

export function isServiceUnavailable(error: unknown): error is Error {
  return error instanceof Error && error.name === 'ServiceUnavailableException';
}

export function isRetryableError(error: unknown): boolean {
  return isThrottlingError(error) || isInternalServerError(error) || isServiceUnavailable(error);
}

export function isClientError(error: unknown): boolean {
  return isValidationError(error) || isConditionalCheckFailed(error) || isResourceNotFound(error) || isAccessDenied(error);
}

/**
 * 運用者向けの詳細なエラーメッセージを生成
 */
export function createOperationalErrorMessage(error: unknown, context?: { operation?: string; flagKey?: string; tenantId?: string; tableName?: string }): string {
  if (isResourceNotFound(error)) {
    return `DynamoDB resource not found. Please check: 1) Table '${context?.tableName || 'feature-flags'}' exists, 2) AWS region is correct, 3) Item with key '${context?.flagKey || context?.tenantId || 'unknown'}' exists`;
  }
  
  if (isTableNotFound(error)) {
    return `DynamoDB table '${context?.tableName || 'feature-flags'}' does not exist. Please: 1) Deploy infrastructure using 'npm run deploy:dev', 2) Verify table name in environment variables, 3) Check AWS region configuration`;
  }
  
  if (isAccessDenied(error)) {
    return `Access denied to DynamoDB. Please check: 1) IAM role/user has correct permissions, 2) AWS credentials are valid, 3) Table resource policies allow access`;
  }
  
  if (isValidationError(error)) {
    return `Request validation failed. Please verify: 1) Required fields (flagKey, tenantId) are provided, 2) Field values match DynamoDB schema, 3) Data types are correct`;
  }
  
  if (isConditionalCheckFailed(error)) {
    return `Resource already exists or condition not met. This might indicate: 1) Flag already exists (during creation), 2) Resource was modified concurrently, 3) Optimistic locking conflict`;
  }
  
  if (isThrottlingError(error)) {
    return `DynamoDB request rate exceeded. Recommended actions: 1) Implement exponential backoff, 2) Check table read/write capacity, 3) Consider increasing provisioned throughput or using on-demand billing`;
  }
  
  if (isTableInUse(error)) {
    return `Table is currently being modified. Please: 1) Wait for ongoing table operations to complete, 2) Check table status in AWS console, 3) Retry the operation after table becomes ACTIVE`;
  }
  
  if (isLimitExceeded(error)) {
    return `AWS service limits exceeded. Please: 1) Check account limits in AWS Service Quotas, 2) Request limit increase if needed, 3) Optimize table design to reduce resource usage`;
  }
  
  if (isInternalServerError(error)) {
    return `DynamoDB internal server error. This is a temporary AWS service issue. Please: 1) Retry with exponential backoff, 2) Check AWS service health dashboard, 3) Contact AWS support if persistent`;
  }
  
  // 汎用メッセージ
  const err = error as Error;
  return `Unexpected DynamoDB error: ${err.message}. Operation: ${context?.operation || 'unknown'}. Please check application logs for detailed error information`;
}

/**
 * 型安全性を向上させるためのFeatureFlagValidatorクラス
 */
export class FeatureFlagValidator {
  /**
   * フィーチャーフラグデータの構造を検証
   */
  static validateFeatureFlag(item: any): FeatureFlagsTable {
    if (!item) {
      const error = new Error('Feature flag item is null or undefined') as any;
      error.name = 'ValidationException';
      throw error;
    }

    if (!item.flagKey || typeof item.flagKey !== 'string') {
      const error = new Error('Invalid feature flag: flagKey must be a non-empty string') as any;
      error.name = 'ValidationException';
      throw error;
    }

    if (typeof item.defaultEnabled !== 'boolean') {
      const error = new Error('Invalid feature flag: defaultEnabled must be a boolean') as any;
      error.name = 'ValidationException';
      throw error;
    }

    if (!item.owner || typeof item.owner !== 'string') {
      const error = new Error('Invalid feature flag: owner must be a non-empty string') as any;
      error.name = 'ValidationException';
      throw error;
    }

    return item as FeatureFlagsTable;
  }

  /**
   * テナントオーバーライドデータの構造を検証
   */
  static validateTenantOverride(item: any): TenantOverridesTable {
    if (!item) {
      const error = new Error('Tenant override item is null or undefined') as any;
      error.name = 'ValidationException';
      throw error;
    }

    if (!item.tenantId || typeof item.tenantId !== 'string') {
      const error = new Error('Invalid tenant override: tenantId must be a non-empty string') as any;
      error.name = 'ValidationException';
      throw error;
    }

    if (!item.flagKey || typeof item.flagKey !== 'string') {
      const error = new Error('Invalid tenant override: flagKey must be a non-empty string') as any;
      error.name = 'ValidationException';
      throw error;
    }

    if (typeof item.enabled !== 'boolean') {
      const error = new Error('Invalid tenant override: enabled must be a boolean') as any;
      error.name = 'ValidationException';
      throw error;
    }

    return item as TenantOverridesTable;
  }

  /**
   * キルスイッチデータの構造を検証
   */
  static validateKillSwitch(item: any): EmergencyControlTable {
    if (!item) {
      const error = new Error('Kill switch item is null or undefined') as any;
      error.name = 'ValidationException';
      throw error;
    }

    if (typeof item.enabled !== 'boolean') {
      const error = new Error('Invalid kill switch: enabled must be a boolean') as any;
      error.name = 'ValidationException';
      throw error;
    }

    if (!item.reason || typeof item.reason !== 'string') {
      const error = new Error('Invalid kill switch: reason must be a non-empty string') as any;
      error.name = 'ValidationException';
      throw error;
    }

    return item as EmergencyControlTable;
  }
}

/**
 * AWS エラーから構造化エラー情報を作成
 */
export function createStructuredError(
  operation: string,
  error: unknown,
  context?: { tenantId?: string; flagKey?: string; environment?: string; [key: string]: any }
): StructuredError {
  const err = error as AWSError;
  
  // HTTPステータスコードの決定
  let httpStatusCode = err.$metadata?.httpStatusCode;
  if (!httpStatusCode && isInternalServerError(error)) {
    httpStatusCode = 500;
  }

  return {
    operation,
    tenantId: context?.tenantId,
    flagKey: context?.flagKey,
    environment: context?.environment,
    error: err,
    timestamp: new Date().toISOString(),
    context,
    errorType: err.name,
    isRetryable: isRetryableError(error),
    httpStatusCode,
  };
}

/**
 * Enhanced error handler with AWS error classification
 */
export const enhancedErrorHandler: ErrorHandler = (
  errorInfo: string | StructuredError,
  error?: Error
) => {
  if (typeof errorInfo === 'string') {
    console.error(errorInfo);
    return;
  } else {
    const logLevel = isClientError(errorInfo.error) ? 'warn' : 'error';
    const retryInfo = errorInfo.isRetryable ? ' [RETRYABLE]' : ' [NON-RETRYABLE]';

    console[logLevel](`[${errorInfo.operation}] DynamoDB error${retryInfo}:`, {
      errorType: errorInfo.errorType,
      httpStatus: errorInfo.httpStatusCode,
      tenantId: errorInfo.tenantId,
      flagKey: errorInfo.flagKey,
      timestamp: errorInfo.timestamp,
      message: errorInfo.error.message,
      retryable: errorInfo.isRetryable,
      context: errorInfo.context,
    });
  }
};

/**
 * Default error handler that logs to console
 */
export const defaultErrorHandler: ErrorHandler = (
  errorInfo: string | StructuredError,
  error?: Error
) => {
  if (typeof errorInfo === 'string') {
    console.error(errorInfo, error);
  } else {
    console.error(`[${errorInfo.operation}] Error in feature flag evaluation:`, {
      ...errorInfo,
      timestamp: errorInfo.timestamp || new Date().toISOString(),
    });
  }
};

/**
 * Silent error handler for testing
 */
export const silentErrorHandler: ErrorHandler = () => {
  // Do nothing - for testing scenarios
};<|MERGE_RESOLUTION|>--- conflicted
+++ resolved
@@ -11,11 +11,8 @@
   ItemCollectionSizeLimitExceededException,
   RequestLimitExceeded,
   InternalServerError,
-<<<<<<< HEAD
-=======
   ValidationException,
   AccessDeniedException,
->>>>>>> 89ba16b0
   ResourceInUseException,
   LimitExceededException,
   BackupNotFoundException,
